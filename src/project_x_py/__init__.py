--- conflicted
+++ resolved
@@ -74,18 +74,8 @@
 
 # Public API - these are the main classes users should import
 __all__ = [
-<<<<<<< HEAD
-    # Main client classes
-    "ProjectX",
-    "ProjectXRealtimeClient",
-    "ProjectXRealtimeDataManager",
-    "OrderBook",
-    # Configuration
-    "ProjectXConfig",
-=======
     "Account",
     "BracketOrderResponse",
->>>>>>> 162f1795
     "ConfigManager",
     "Instrument",
     "Order",
@@ -117,17 +107,8 @@
     "format_volume",
     "get_env_var",
     "is_market_hours",
-<<<<<<< HEAD
-    "RateLimiter",
-    # Factory functions
-    "create_realtime_client",
-    "create_data_manager",
-    "create_orderbook",
-    "create_trading_suite",
-=======
     "load_default_config",
     "setup_logging",
->>>>>>> 162f1795
 ]
 
 
@@ -278,13 +259,8 @@
     instrument: str,
     project_x: ProjectX,
     realtime_client: ProjectXRealtimeClient,
-<<<<<<< HEAD
-    timeframes: list[str] = ["5min"],
-    config: Optional[ProjectXConfig] = None,
-=======
     timeframes: list[str] | None = None,
     config: ProjectXConfig | None = None,
->>>>>>> 162f1795
 ) -> ProjectXRealtimeDataManager:
     """
     Create a ProjectX real-time OHLCV data manager with dependency injection.
@@ -316,11 +292,7 @@
 
 def create_orderbook(
     instrument: str,
-<<<<<<< HEAD
-    config: Optional[ProjectXConfig] = None,
-=======
     config: ProjectXConfig | None = None,
->>>>>>> 162f1795
 ) -> "OrderBook":
     """
     Create a ProjectX OrderBook for advanced market depth analysis.
@@ -346,13 +318,8 @@
     project_x: ProjectX,
     jwt_token: str,
     account_id: str,
-<<<<<<< HEAD
-    timeframes: list[str] = ["5min"],
-    config: Optional[ProjectXConfig] = None,
-=======
     timeframes: list[str] | None = None,
     config: ProjectXConfig | None = None,
->>>>>>> 162f1795
 ) -> dict[str, Any]:
     """
     Create a complete trading suite with optimized architecture.
@@ -391,21 +358,14 @@
         >>> ohlcv_data = suite["data_manager"].get_data("5min")
         >>> orderbook_snapshot = suite["orderbook"].get_orderbook_snapshot()
     """
-<<<<<<< HEAD
-=======
     if timeframes is None:
         timeframes = ["5min"]
 
->>>>>>> 162f1795
     if config is None:
         config = load_default_config()
 
     # Create single realtime client (shared connection)
-<<<<<<< HEAD
-    realtime_client: ProjectXRealtimeClient = ProjectXRealtimeClient(
-=======
     realtime_client = ProjectXRealtimeClient(
->>>>>>> 162f1795
         jwt_token=jwt_token,
         account_id=account_id,
         user_hub_url=config.user_hub_url,
@@ -413,11 +373,7 @@
     )
 
     # Create OHLCV data manager with dependency injection
-<<<<<<< HEAD
-    data_manager: ProjectXRealtimeDataManager = ProjectXRealtimeDataManager(
-=======
     data_manager = ProjectXRealtimeDataManager(
->>>>>>> 162f1795
         instrument=instrument,
         project_x=project_x,
         realtime_client=realtime_client,
@@ -426,11 +382,7 @@
     )
 
     # Create separate orderbook for market depth analysis
-<<<<<<< HEAD
-    orderbook: OrderBook = OrderBook(
-=======
     orderbook = OrderBook(
->>>>>>> 162f1795
         instrument=instrument,
         timezone=config.timezone,
     )
